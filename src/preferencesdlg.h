--- conflicted
+++ resolved
@@ -4,6 +4,7 @@
 #include <QDialog>
 #include <QToolButton>
 #include <QTabWidget>
+#include <QTimer>
 
 class QComboBox;
 class QGroupBox;
@@ -44,11 +45,7 @@
 signals:
   void dialogActiveChanged(bool active);
   void testButtonClicked();
-<<<<<<< HEAD
-  void testVibrationButtonClicked(uint8_t strength);
-=======
   void vibrateDevice(uint8_t strength);
->>>>>>> 5c6cbc22
   void exitApplicationRequested();
 
 protected:
