--- conflicted
+++ resolved
@@ -64,11 +64,6 @@
   connect(&*m_dialog, &PreferencesDialog::testButtonClicked, [this](){
     emit m_spotlight->spotActiveChanged(true);
   });
-<<<<<<< HEAD
-  connect(&*m_dialog, &PreferencesDialog::testVibrationButtonClicked, [this](uint8_t strength){
-    m_spotlight->vibrateDevice(strength);
-  });
-=======
   connect(&*m_dialog, &PreferencesDialog::vibrateDevice, [this](uint8_t strength){
     m_spotlight->vibrateDevice(strength);
   });
@@ -79,7 +74,6 @@
     (const Spotlight::DeviceId&, const QString&){
     m_dialog->showTimerTab(false);
   });
->>>>>>> 5c6cbc22
 
   const QString desktopEnv = m_linuxDesktop->type() == LinuxDesktop::Type::KDE ? "KDE" :
                               m_linuxDesktop->type() == LinuxDesktop::Type::Gnome ? "Gnome"
