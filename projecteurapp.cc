// This file is part of Projecteur - https://github.com/jahnf/projecteur - See LICENSE.md and README.md
#include "projecteurapp.h"

#include "aboutdlg.h"
#include "imageitem.h"
#include "preferencesdlg.h"
#include "qglobalshortcutx11.h"
#include "settings.h"
#include "spotlight.h"

#include <QDesktopWidget>
#include <QDialog>
#include <QLocalServer>
#include <QLocalSocket>
#include <QMenu>
#include <QMessageBox>
#include <QPointer>
#include <QQmlApplicationEngine>
#include <QQmlContext>
#include <QScreen>
#include <QSystemTrayIcon>
#include <QTimer>
#include <QWindow>

#include <QDebug>

namespace {
  QString localServerName() {
    return QCoreApplication::applicationName() + "_local_socket";
  }
}

ProjecteurApplication::ProjecteurApplication(int &argc, char **argv, const Options& options)
  : QApplication(argc, argv)
  , m_trayIcon(new QSystemTrayIcon())
  , m_trayMenu(new QMenu())
  , m_localServer(new QLocalServer(this))
{
  if (screens().size() < 1)
  {
    QMessageBox::critical(nullptr, tr("No Screens"), tr("screens().size() returned a size < 1."));
    QTimer::singleShot(0, [this](){ this->exit(2); });
    return;
  }

  setQuitOnLastWindowClosed(false);

  m_spotlight = new Spotlight(this);
  m_settings = options.configFile.isEmpty() ? new Settings(this)
                                            : new Settings(options.configFile, this);
  m_dialog.reset(new PreferencesDialog(m_settings, m_spotlight));
<<<<<<< HEAD
=======
  m_dialog->updateAvailableScreens(screens());
>>>>>>> 64bec3df

  connect(&*m_dialog, &PreferencesDialog::testButtonClicked, [this](){
    emit m_spotlight->spotActiveChanged(true);
  });

  auto screen = screens().first();
  if (m_settings->screen() < screens().size()) {
    screen = screens().at(m_settings->screen());
  }

  const auto desktopImageProvider = new PixmapProvider(this);

  const auto engine = new QQmlApplicationEngine(this);
  engine->rootContext()->setContextProperty("Settings", m_settings);
  engine->rootContext()->setContextProperty("PreferencesDialog", &*m_dialog);
  engine->rootContext()->setContextProperty("DesktopImage", desktopImageProvider);
  engine->rootContext()->setContextProperty("ProjecteurApp", this);
  engine->load(QUrl(QStringLiteral("qrc:/main.qml")));
  const auto window = topLevelWindows().first();

  const auto actionPref = m_trayMenu->addAction(tr("&Preferences..."));
  connect(actionPref, &QAction::triggered, [this](){
    this->showPreferences(true);
  });

  const auto actionAbout = m_trayMenu->addAction(tr("&About"));
  connect(actionAbout, &QAction::triggered, [this]()
  {
    if (!m_aboutDialog)
      m_aboutDialog.reset(new AboutDialog);

    if (m_aboutDialog->isVisible()) {
      m_aboutDialog->show();
      m_aboutDialog->raise();
      m_aboutDialog->activateWindow();
    } else {
      m_aboutDialog->exec();
    }
  });

  m_trayMenu->addSeparator();
  const auto actionQuit = m_trayMenu->addAction(tr("&Quit"));
  connect(actionQuit, &QAction::triggered, [this](){ this->quit(); });
  m_trayIcon->setContextMenu(&*m_trayMenu);

  m_trayIcon->setIcon(QIcon(":/icons/projecteur-tray-64.png"));
  m_trayIcon->show();

  connect(&*m_trayIcon, &QSystemTrayIcon::activated, [this](QSystemTrayIcon::ActivationReason reason) {
    if (reason == QSystemTrayIcon::Trigger)
    {
      //static const bool isKDE = (qgetenv("XDG_CURRENT_DESKTOP") == QByteArray("KDE"));
      const auto trayGeometry = m_trayIcon->geometry();
      // This usually won't give us a valid geometry, since Qt isn't drawing the tray icon itself
      if (trayGeometry.isValid()) {
        m_trayIcon->contextMenu()->popup(m_trayIcon->geometry().center());
      } else {
        // It's tricky to get the same behavior on all desktop environments. While on GNOME3
        // it behaves as one (or most) would expect it behaves differently on other Desktop
        // environments.
        // QSystemTrayIcon is a wrapper around the StatusNotfierItem on modern (Linux) Desktops
        // see: https://www.freedesktop.org/wiki/Specifications/StatusNotifierItem/
        // Via the Qt API there is not much control over how e.g. KDE or GNOME show the icon
        // and how it behaves.. e.g. setting something like
        // org.freedesktop.StatusNotifierItem.ItemIsMenu to True would be good for KDE Plasma
        // see: https://www.freedesktop.org/wiki/Specifications/StatusNotifierItem/StatusNotifierItem/
        this->showPreferences(true);
      }
    }
  });

  window->setFlags(window->flags() | Qt::WindowTransparentForInput | Qt::Tool);
  window->setScreen(screen);
  window->setPosition(screen->geometry().topLeft());
  window->setWidth(screen->geometry().width());
  window->setHeight(screen->geometry().height());
  connect(this, &ProjecteurApplication::aboutToQuit, [window](){ if (window) window->close(); });

  // Example code for global shortcuts...
  //  const auto shortcut = new QGlobalShortcutX11(QKeySequence("Ctrl+F3"), this);
  //  connect(shortcut, &QGlobalShortcutX11::activated, [window](){
  //    qDebug() << "GlobalShortCut Ctrl+F3" << window;
  //  });

  // Handling of spotlight window when input from spotlight device is detected
  connect(m_spotlight, &Spotlight::spotActiveChanged,
  [window, desktopImageProvider, this](bool active)
  {
    if (active)
    {
      m_settings->setScreen(this->desktop()->screenNumber(QCursor::pos()));

      window->setFlags(window->flags() | Qt::SplashScreen);
      window->setFlags(window->flags() & ~Qt::WindowTransparentForInput);
      window->setFlags(window->flags() | Qt::WindowStaysOnTopHint);
      window->hide();
      window->setFlags(window->flags() & ~Qt::SplashScreen);
      window->setFlags(window->flags() | Qt::ToolTip);

      if (window->screen())
      {
        if (m_settings->zoomEnabled()) {
          desktopImageProvider->setPixmap(window->screen()->grabWindow(0));
        }

        const auto screenGeometry = window->screen()->geometry();
        if (window->geometry() != screenGeometry) {
          window->setGeometry(screenGeometry);
        }
      }
      window->showFullScreen();
    }
    else
    {
      window->setFlags(window->flags() | Qt::SplashScreen | Qt::WindowStaysOnTopHint);
      window->hide();
    }
  });

  connect(window, &QWindow::visibleChanged, [this](bool v){
    if (!v && m_dialog->isVisible()) {
      m_dialog->raise();
      m_dialog->activateWindow();
    }
  });

  // Handling if the screen in the settings was changed
  connect(m_settings, &Settings::screenChanged, [this, window](int screenIdx)
  {
    if (screenIdx >= screens().size())
      return;

    const auto screen = screens()[screenIdx];
    const bool wasVisible = window->isVisible();

    window->setFlags(window->flags() | Qt::SplashScreen | Qt::WindowStaysOnTopHint);
    window->hide();
    window->setGeometry(QRect(screen->geometry().topLeft(), QSize(300,200)));
    window->setScreen(screen);
    window->setGeometry(screen->geometry());

    if (wasVisible) {
      QTimer::singleShot(0, [this](){
        emit m_spotlight->spotActiveChanged(true);
      });
    }
  });

  // Open local server for local IPC commands, e.g. from other command line instances
  QLocalServer::removeServer(localServerName());
  if (m_localServer->listen(localServerName()))
  {
    connect(m_localServer, &QLocalServer::newConnection, [this]()
    {
      while(QLocalSocket *clientConnection = m_localServer->nextPendingConnection())
      {
        connect(clientConnection, &QLocalSocket::readyRead, [this, clientConnection]() {
          this->readCommand(clientConnection);
        });
        connect(clientConnection, &QLocalSocket::disconnected, [this, clientConnection]() {
          const auto it = m_commandConnections.find(clientConnection);
          if (it != m_commandConnections.end()) {
            m_commandConnections.erase(it);
          }
          clientConnection->close();
          clientConnection->deleteLater();
        });

        // Timeout timer - if after 5 seconds the connection is still open just disconnect...
        const auto clientConnPtr = QPointer<QLocalSocket>(clientConnection);
        QTimer::singleShot(5000, [clientConnPtr](){
          if (clientConnPtr) {
            // time out
            clientConnPtr->disconnectFromServer();
          }
        });

        m_commandConnections.emplace(clientConnection, 0);
      }
    });
  }
  else
  {
    qDebug() << tr("Error starting local socket for inter-process communication.");
  }
}

ProjecteurApplication::~ProjecteurApplication()
{
  if (m_localServer) m_localServer->close();
}

void ProjecteurApplication::cursorExitedWindow()
{
  m_settings->setScreen(this->desktop()->screenNumber(QCursor::pos()));
}

void ProjecteurApplication::readCommand(QLocalSocket* clientConnection)
{
  auto it = m_commandConnections.find(clientConnection);
  if (it == m_commandConnections.end()) {
    return;
  }

  quint32& commandSize = it->second;

  // Read size of command (always quint32) if not already done.
  if (commandSize == 0) {
    if (clientConnection->bytesAvailable() < static_cast<int>(sizeof(quint32)))
      return;

    QDataStream in(clientConnection);
    in >> commandSize;

    if (commandSize > 256)
    {
      clientConnection->disconnectFromServer();
      return ;
    }
  }

  if (clientConnection->bytesAvailable() < commandSize || clientConnection->atEnd()) {
    return;
  }

  const auto command = QString::fromLocal8Bit(clientConnection->read(commandSize));
  const QString cmdKey = command.section('=', 0, 0).trimmed();
  const QString cmdValue = command.section('=', 1).trimmed();

  if (cmdKey == "quit")
  {
    this->quit();
  }
  else if (cmdKey == "spot")
  {
    const bool active = (cmdValue == "on" || cmdValue == "1" || cmdValue == "true");
    emit m_spotlight->spotActiveChanged(active);
  }
  else if (cmdKey == "settings" || cmdKey == "preferences")
  {
    const bool show = !(cmdValue == "hide" || cmdValue == "0");
    showPreferences(show);
  }
  else if (cmdValue.size())
  {
    const auto& properties = m_settings->stringProperties();
    const auto it = std::find_if(properties.cbegin(), properties.cend(),
    [&cmdKey](const auto& pair){
      return (pair.first == cmdKey);
    });
    if (it != m_settings->stringProperties().cend()) {
      it->second.setFunction(cmdValue);
    }
    else {
      // string property not found...
    }
  }
  clientConnection->disconnectFromServer();
}

void ProjecteurApplication::showPreferences(bool show)
{
  if (show)
  {
    m_dialog->show();
    m_dialog->raise();
    m_dialog->activateWindow();
  }
  else {
    m_dialog->hide();
  }
}

ProjecteurCommandClientApp::ProjecteurCommandClientApp(const QString& ipcCommand, int &argc, char **argv)
  : QCoreApplication(argc, argv)
{
  if (ipcCommand.isEmpty())
  {
    QMetaObject::invokeMethod(this, "quit", Qt::QueuedConnection);
    return;
  }

  QLocalSocket* const localSocket = new QLocalSocket(this);

  connect(localSocket,
          static_cast<void (QLocalSocket::*)(QLocalSocket::LocalSocketError)>(&QLocalSocket::error),
  [this, localSocket](QLocalSocket::LocalSocketError /*socketError*/) {
    qDebug() << tr("Error sending command: %1", "%1=error message").arg(localSocket->errorString());
    localSocket->close();
    QMetaObject::invokeMethod(this, "quit", Qt::QueuedConnection);
  });

  connect(localSocket, &QLocalSocket::connected, [localSocket, ipcCommand]()
  {
    const QByteArray commandBlock = [&ipcCommand](){
      const QByteArray ipcBytes = ipcCommand.toLocal8Bit();
      QByteArray block;
      {
        QDataStream out(&block, QIODevice::WriteOnly);
        out << static_cast<quint32>(ipcBytes.size());
      }
      block.append(ipcBytes);
      return block;
    }();

    localSocket->write(commandBlock);
    localSocket->flush();
    localSocket->disconnectFromServer();
  });

  connect(localSocket, &QLocalSocket::disconnected, [this, localSocket]() {
    localSocket->close();
    QMetaObject::invokeMethod(this, "quit", Qt::QueuedConnection);
  });

  localSocket->connectToServer(localServerName());
}<|MERGE_RESOLUTION|>--- conflicted
+++ resolved
@@ -49,10 +49,6 @@
   m_settings = options.configFile.isEmpty() ? new Settings(this)
                                             : new Settings(options.configFile, this);
   m_dialog.reset(new PreferencesDialog(m_settings, m_spotlight));
-<<<<<<< HEAD
-=======
-  m_dialog->updateAvailableScreens(screens());
->>>>>>> 64bec3df
 
   connect(&*m_dialog, &PreferencesDialog::testButtonClicked, [this](){
     emit m_spotlight->spotActiveChanged(true);
